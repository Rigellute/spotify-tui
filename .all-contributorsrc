{
  "files": [
    "README.md"
  ],
  "imageSize": 100,
  "commit": false,
  "contributors": [
    {
      "login": "Rigellute",
      "name": "Alexander Keliris",
      "avatar_url": "https://avatars2.githubusercontent.com/u/12150276?v=4",
      "profile": "https://keliris.dev/",
      "contributions": [
        "code",
        "doc",
        "design",
        "blog",
        "ideas",
        "infra",
        "maintenance",
        "platform",
        "review"
      ]
    },
    {
      "login": "mikepombal",
      "name": "Mickael Marques",
      "avatar_url": "https://avatars3.githubusercontent.com/u/6864231?v=4",
      "profile": "https://github.com/mikepombal",
      "contributions": [
        "financial"
      ]
    },
    {
      "login": "HakierGrzonzo",
      "name": "Grzegorz Koperwas",
      "avatar_url": "https://avatars0.githubusercontent.com/u/36668331?v=4",
      "profile": "https://github.com/HakierGrzonzo",
      "contributions": [
        "doc"
      ]
    },
    {
      "login": "amgassert",
      "name": "Austin Gassert",
      "avatar_url": "https://avatars2.githubusercontent.com/u/22896005?v=4",
      "profile": "https://github.com/amgassert",
      "contributions": [
        "code"
      ]
    },
    {
      "login": "calenrobinette",
      "name": "Calen Robinette",
      "avatar_url": "https://avatars2.githubusercontent.com/u/30757528?v=4",
      "profile": "https://robinette.dev",
      "contributions": [
        "code"
      ]
    },
    {
      "login": "MCOfficer",
      "name": "M*C*O",
      "avatar_url": "https://avatars0.githubusercontent.com/u/22377202?v=4",
      "profile": "https://mcofficer.me",
      "contributions": [
        "infra"
      ]
    },
    {
      "login": "eminence",
      "name": "Andrew Chin",
      "avatar_url": "https://avatars0.githubusercontent.com/u/402454?v=4",
      "profile": "https://github.com/eminence",
      "contributions": [
        "code"
      ]
    },
    {
      "login": "Monkeyanator",
      "name": "Sam Naser",
      "avatar_url": "https://avatars0.githubusercontent.com/u/4377348?v=4",
      "profile": "https://www.samnaser.com/",
      "contributions": [
        "code"
      ]
    },
    {
      "login": "radogost",
      "name": "Micha",
      "avatar_url": "https://avatars0.githubusercontent.com/u/15713820?v=4",
      "profile": "https://github.com/radogost",
      "contributions": [
        "code"
      ]
    },
    {
      "login": "neriglissar",
      "name": "neriglissar",
      "avatar_url": "https://avatars2.githubusercontent.com/u/53038761?v=4",
      "profile": "https://github.com/neriglissar",
      "contributions": [
        "code"
      ]
    },
    {
      "login": "TimonPost",
      "name": "Timon",
      "avatar_url": "https://avatars3.githubusercontent.com/u/19969910?v=4",
      "profile": "https://github.com/TimonPost",
      "contributions": [
        "code"
      ]
    },
    {
      "login": "echoSayonara",
      "name": "echoSayonara",
      "avatar_url": "https://avatars2.githubusercontent.com/u/54503126?v=4",
      "profile": "https://github.com/echoSayonara",
      "contributions": [
        "code"
      ]
    },
    {
      "login": "D-Nice",
      "name": "D-Nice",
      "avatar_url": "https://avatars1.githubusercontent.com/u/2888248?v=4",
      "profile": "https://github.com/D-Nice",
      "contributions": [
        "doc",
        "infra"
      ]
    },
    {
      "login": "gpawlik",
      "name": "Grzegorz Pawlik",
      "avatar_url": "https://avatars3.githubusercontent.com/u/6296883?v=4",
      "profile": "http://gpawlik.com",
      "contributions": [
        "code"
      ]
    },
    {
      "login": "LennyPenny",
      "name": "Lennart Bernhardt",
      "avatar_url": "https://avatars1.githubusercontent.com/u/4027243?v=4",
      "profile": "http://lenny.ninja",
      "contributions": [
        "code"
      ]
    },
    {
      "login": "BlackYoup",
      "name": "Arnaud Lefebvre",
      "avatar_url": "https://avatars3.githubusercontent.com/u/6098160?v=4",
      "profile": "https://github.com/BlackYoup",
      "contributions": [
        "code"
      ]
    },
    {
      "login": "tem1029",
      "name": "tem1029",
      "avatar_url": "https://avatars3.githubusercontent.com/u/57712713?v=4",
      "profile": "https://github.com/tem1029",
      "contributions": [
        "code"
      ]
    },
    {
      "login": "Peterkmoss",
      "name": "Peter K. Moss",
      "avatar_url": "https://avatars2.githubusercontent.com/u/12544579?v=4",
      "profile": "http://peter.moss.dk",
      "contributions": [
        "code"
      ]
    },
    {
      "login": "RadicalZephyr",
      "name": "Geoff Shannon",
      "avatar_url": "https://avatars1.githubusercontent.com/u/113102?v=4",
      "profile": "http://www.zephyrizing.net/",
      "contributions": [
        "code"
      ]
    },
    {
      "login": "zacklukem",
      "name": "Zachary Mayhew",
      "avatar_url": "https://avatars0.githubusercontent.com/u/8787486?v=4",
      "profile": "http://zacklukem.info",
      "contributions": [
        "code"
      ]
    },
    {
      "login": "jfaltis",
      "name": "jfaltis",
      "avatar_url": "https://avatars2.githubusercontent.com/u/45465572?v=4",
      "profile": "http://jfaltis.de",
      "contributions": [
        "code"
      ]
    },
    {
      "login": "Bios-Marcel",
      "name": "Marcel Schramm",
      "avatar_url": "https://avatars3.githubusercontent.com/u/19377618?v=4",
      "profile": "https://marcelschr.me",
      "contributions": [
        "doc"
      ]
    },
    {
      "login": "fangyi-zhou",
      "name": "Fangyi Zhou",
      "avatar_url": "https://avatars3.githubusercontent.com/u/7815439?v=4",
      "profile": "https://github.com/fangyi-zhou",
      "contributions": [
        "code"
      ]
    },
    {
      "login": "synth-ruiner",
      "name": "Max",
      "avatar_url": "https://avatars1.githubusercontent.com/u/8642013?v=4",
      "profile": "https://github.com/synth-ruiner",
      "contributions": [
        "code"
      ]
    },
    {
      "login": "svenvNL",
      "name": "Sven van der Vlist",
      "avatar_url": "https://avatars1.githubusercontent.com/u/13982006?v=4",
      "profile": "https://github.com/svenvNL",
      "contributions": [
        "code"
      ]
    },
    {
      "login": "jacobchrismarsh",
      "name": "jacobchrismarsh",
      "avatar_url": "https://avatars2.githubusercontent.com/u/15932179?v=4",
      "profile": "https://github.com/jacobchrismarsh",
      "contributions": [
        "code"
      ]
    },
    {
      "login": "TheWalkingLeek",
      "name": "Nils Rauch",
      "avatar_url": "https://avatars2.githubusercontent.com/u/36076343?v=4",
      "profile": "https://github.com/TheWalkingLeek",
      "contributions": [
        "code"
      ]
    },
    {
      "login": "sputnick1124",
      "name": "Nick Stockton",
      "avatar_url": "https://avatars1.githubusercontent.com/u/8843309?v=4",
      "profile": "https://github.com/sputnick1124",
      "contributions": [
        "code",
        "bug",
        "maintenance",
        "question",
        "doc"
      ]
    },
    {
      "login": "stuarth",
      "name": "Stuart Hinson",
      "avatar_url": "https://avatars3.githubusercontent.com/u/7055?v=4",
      "profile": "http://stuarth.github.io",
      "contributions": [
        "code"
      ]
    },
    {
      "login": "samcal",
      "name": "Sam Calvert",
      "avatar_url": "https://avatars3.githubusercontent.com/u/2117940?v=4",
      "profile": "https://github.com/samcal",
      "contributions": [
        "code",
        "doc"
      ]
    },
    {
      "login": "jwijenbergh",
      "name": "Jeroen Wijenbergh",
      "avatar_url": "https://avatars0.githubusercontent.com/u/46386452?v=4",
      "profile": "https://github.com/jwijenbergh",
      "contributions": [
        "doc"
      ]
    },
    {
      "login": "KimberleyCook",
      "name": "Kimberley Cook",
      "avatar_url": "https://avatars3.githubusercontent.com/u/2683270?v=4",
      "profile": "https://twitter.com/KimberleyCook91",
      "contributions": [
        "doc"
      ]
    },
    {
      "login": "baxtea",
      "name": "Audrey Baxter",
      "avatar_url": "https://avatars0.githubusercontent.com/u/22502477?v=4",
      "profile": "https://github.com/baxtea",
      "contributions": [
        "code"
      ]
    },
    {
      "login": "nkoehring",
      "name": "Norman",
      "avatar_url": "https://avatars2.githubusercontent.com/u/246402?v=4",
      "profile": "https://koehr.in",
      "contributions": [
        "doc"
      ]
    },
    {
      "login": "blackwolf12333",
      "name": "Peter Maatman",
      "avatar_url": "https://avatars0.githubusercontent.com/u/1572975?v=4",
      "profile": "https://github.com/blackwolf12333",
      "contributions": [
        "code"
      ]
    },
    {
      "login": "AlexandreSi",
      "name": "AlexandreS",
      "avatar_url": "https://avatars1.githubusercontent.com/u/32449369?v=4",
      "profile": "https://github.com/AlexandreSi",
      "contributions": [
        "code"
      ]
    },
    {
      "login": "fiinnnn",
      "name": "Finn Vos",
      "avatar_url": "https://avatars2.githubusercontent.com/u/5011796?v=4",
      "profile": "https://github.com/fiinnnn",
      "contributions": [
        "code"
      ]
    },
    {
      "login": "hurricanehrndz",
      "name": "Carlos Hernandez",
      "avatar_url": "https://avatars0.githubusercontent.com/u/5804237?v=4",
      "profile": "https://github.com/hurricanehrndz",
      "contributions": [
        "platform"
      ]
    },
    {
      "login": "pedrohva",
      "name": "Pedro Alves",
      "avatar_url": "https://avatars3.githubusercontent.com/u/33297928?v=4",
      "profile": "https://github.com/pedrohva",
      "contributions": [
        "code"
      ]
    },
    {
      "login": "jtagcat",
      "name": "jtagcat",
      "avatar_url": "https://avatars1.githubusercontent.com/u/38327267?v=4",
      "profile": "https://gitlab.com/jtagcat/",
      "contributions": [
        "doc"
      ]
    },
    {
      "login": "BKitor",
      "name": "Benjamin Kitor",
      "avatar_url": "https://avatars0.githubusercontent.com/u/16880850?v=4",
      "profile": "https://github.com/BKitor",
      "contributions": [
        "code"
      ]
    },
    {
      "login": "littleli",
      "name": "Aleš Najmann",
      "avatar_url": "https://avatars0.githubusercontent.com/u/544082?v=4",
      "profile": "https://ales.rocks",
      "contributions": [
        "doc",
        "platform"
      ]
    },
    {
      "login": "jeremystucki",
      "name": "Jeremy Stucki",
      "avatar_url": "https://avatars3.githubusercontent.com/u/7629727?v=4",
      "profile": "https://github.com/jeremystucki",
      "contributions": [
        "code"
      ]
    },
    {
      "login": "pt2121",
      "name": "(´⌣`ʃƪ)",
      "avatar_url": "https://avatars0.githubusercontent.com/u/616399?v=4",
      "profile": "http://pt2121.github.io",
      "contributions": [
        "code"
      ]
    },
    {
      "login": "tim77",
      "name": "Artem Polishchuk",
      "avatar_url": "https://avatars0.githubusercontent.com/u/5614476?v=4",
      "profile": "https://github.com/tim77",
      "contributions": [
        "platform"
      ]
    },
    {
      "login": "slumber",
      "name": "Chris Sosnin",
      "avatar_url": "https://avatars2.githubusercontent.com/u/48099298?v=4",
      "profile": "https://github.com/slumber",
      "contributions": [
        "code"
      ]
    },
    {
      "login": "bwbuhse",
      "name": "Ben Buhse",
      "avatar_url": "https://avatars1.githubusercontent.com/u/21225303?v=4",
      "profile": "http://www.benbuhse.com",
      "contributions": [
        "doc"
      ]
    },
    {
      "login": "ilnaes",
      "name": "Sean Li",
      "avatar_url": "https://avatars1.githubusercontent.com/u/20805499?v=4",
      "profile": "https://github.com/ilnaes",
      "contributions": [
        "code"
      ]
    },
    {
      "login": "TimotheeGerber",
      "name": "TimotheeGerber",
      "avatar_url": "https://avatars3.githubusercontent.com/u/37541513?v=4",
      "profile": "https://github.com/TimotheeGerber",
      "contributions": [
        "code",
        "doc"
      ]
    },
    {
      "login": "fratajczak",
      "name": "Ferdinand Ratajczak",
      "avatar_url": "https://avatars2.githubusercontent.com/u/33835579?v=4",
      "profile": "https://github.com/fratajczak",
      "contributions": [
        "code"
      ]
    },
    {
      "login": "sheelc",
      "name": "Sheel Choksi",
      "avatar_url": "https://avatars0.githubusercontent.com/u/1355710?v=4",
      "profile": "https://github.com/sheelc",
      "contributions": [
        "code"
      ]
    },
    {
      "login": "mhellwig",
      "name": "Michael Hellwig",
      "avatar_url": "https://avatars1.githubusercontent.com/u/414112?v=4",
      "profile": "http://fnanp.in-ulm.de/microblog/",
      "contributions": [
        "doc"
      ]
    },
    {
      "login": "oliver-daniel",
      "name": "Oliver Daniel",
      "avatar_url": "https://avatars2.githubusercontent.com/u/17235417?v=4",
      "profile": "https://github.com/oliver-daniel",
      "contributions": [
        "code"
      ]
    },
    {
      "login": "Drewsapple",
      "name": "Drew Fisher",
      "avatar_url": "https://avatars2.githubusercontent.com/u/4532572?v=4",
      "profile": "https://github.com/Drewsapple",
      "contributions": [
        "code"
      ]
    },
    {
      "login": "ncoder-1",
      "name": "ncoder-1",
      "avatar_url": "https://avatars0.githubusercontent.com/u/7622286?v=4",
      "profile": "https://github.com/ncoder-1",
      "contributions": [
        "doc"
      ]
    },
    {
      "login": "macguirerintoul",
      "name": "Macguire Rintoul",
      "avatar_url": "https://avatars3.githubusercontent.com/u/18323154?v=4",
      "profile": "http://macguire.me",
      "contributions": [
        "doc"
      ]
    },
    {
      "login": "RicardoHE97",
      "name": "Ricardo Holguin",
      "avatar_url": "https://avatars3.githubusercontent.com/u/28399979?v=4",
      "profile": "http://ricardohe97.github.io",
      "contributions": [
        "code"
      ]
    },
    {
      "login": "ksk001100",
      "name": "Keisuke Toyota",
      "avatar_url": "https://avatars3.githubusercontent.com/u/13160198?v=4",
      "profile": "https://ksk.netlify.com",
      "contributions": [
        "code"
      ]
    },
    {
      "login": "jackson15j",
      "name": "Craig Astill",
      "avatar_url": "https://avatars1.githubusercontent.com/u/3226988?v=4",
      "profile": "https://jackson15j.github.io",
      "contributions": [
        "code"
      ]
    },
    {
      "login": "onielfa",
      "name": "Onielfa",
      "avatar_url": "https://avatars0.githubusercontent.com/u/4358172?v=4",
      "profile": "https://github.com/onielfa",
      "contributions": [
        "code"
      ]
    },
    {
      "login": "usrme",
      "name": "usrme",
      "avatar_url": "https://avatars3.githubusercontent.com/u/5902545?v=4",
      "profile": "https://usrme.xyz",
      "contributions": [
        "doc"
      ]
    },
    {
      "login": "murlakatamenka",
      "name": "Sergey A.",
      "avatar_url": "https://avatars2.githubusercontent.com/u/7361274?v=4",
      "profile": "https://github.com/murlakatamenka",
      "contributions": [
        "code"
      ]
    },
    {
      "login": "elcih17",
      "name": "Hideyuki Okada",
      "avatar_url": "https://avatars3.githubusercontent.com/u/17084445?v=4",
      "profile": "https://github.com/elcih17",
      "contributions": [
        "code"
      ]
    },
    {
      "login": "kepae",
      "name": "kepae",
      "avatar_url": "https://avatars2.githubusercontent.com/u/4238598?v=4",
      "profile": "https://github.com/kepae",
      "contributions": [
        "code",
        "doc"
      ]
    },
    {
      "login": "ericonr",
      "name": "Érico Nogueira Rolim",
      "avatar_url": "https://avatars0.githubusercontent.com/u/34201958?v=4",
      "profile": "https://github.com/ericonr",
      "contributions": [
        "code"
      ]
    },
    {
      "login": "BeneCollyridam",
      "name": "Alexander Meinhardt Scheurer",
      "avatar_url": "https://avatars2.githubusercontent.com/u/15802915?v=4",
      "profile": "https://github.com/BeneCollyridam",
      "contributions": [
        "code"
      ]
    },
    {
      "login": "Toaster192",
      "name": "Ondřej Kinšt",
      "avatar_url": "https://avatars0.githubusercontent.com/u/14369229?v=4",
      "profile": "https://github.com/Toaster192",
      "contributions": [
        "code"
      ]
    },
    {
      "login": "Kryan90",
      "name": "Kryan90",
      "avatar_url": "https://avatars3.githubusercontent.com/u/18740821?v=4",
      "profile": "https://github.com/Kryan90",
      "contributions": [
        "doc"
      ]
    },
    {
      "login": "n-ivanov",
      "name": "n-ivanov",
      "avatar_url": "https://avatars3.githubusercontent.com/u/11470871?v=4",
      "profile": "https://github.com/n-ivanov",
      "contributions": [
        "code"
      ]
    },
    {
      "login": "bi1yeu",
      "name": "bi1yeu",
      "avatar_url": "https://avatars3.githubusercontent.com/u/1185129?v=4",
      "profile": "http://matthewbilyeu.com/resume/",
      "contributions": [
        "code",
        "doc"
      ]
    },
    {
      "login": "Utagai",
      "name": "May",
      "avatar_url": "https://avatars2.githubusercontent.com/u/10730394?v=4",
      "profile": "https://github.com/Utagai",
      "contributions": [
        "code"
      ]
    },
    {
      "login": "mucinoab",
      "name": "Bruno A. Muciño",
      "avatar_url": "https://avatars1.githubusercontent.com/u/28630268?v=4",
      "profile": "https://mucinoab.github.io/",
      "contributions": [
        "code"
      ]
    },
    {
      "login": "OrangeFran",
      "name": "Finn Hediger",
      "avatar_url": "https://avatars2.githubusercontent.com/u/55061632?v=4",
      "profile": "https://github.com/OrangeFran",
      "contributions": [
        "code"
      ]
    },
    {
      "login": "dp304",
      "name": "dp304",
      "avatar_url": "https://avatars1.githubusercontent.com/u/34493835?v=4",
      "profile": "https://github.com/dp304",
      "contributions": [
        "code"
      ]
    },
    {
      "login": "marcomicera",
      "name": "Marco Micera",
      "avatar_url": "https://avatars0.githubusercontent.com/u/13918587?v=4",
      "profile": "http://marcomicera.github.io",
      "contributions": [
        "doc"
      ]
    },
    {
      "login": "MarcoIeni",
      "name": "Marco Ieni",
      "avatar_url": "https://avatars3.githubusercontent.com/u/11428655?v=4",
      "profile": "http://marcoieni.com",
      "contributions": [
        "infra"
      ]
    },
    {
      "login": "ArturKovacs",
      "name": "Artúr Kovács",
      "avatar_url": "https://avatars3.githubusercontent.com/u/8320264?v=4",
      "profile": "https://github.com/ArturKovacs",
      "contributions": [
        "code"
      ]
    },
    {
      "login": "aokellermann",
      "name": "Antony Kellermann",
      "avatar_url": "https://avatars.githubusercontent.com/u/26678747?v=4",
      "profile": "https://github.com/aokellermann",
      "contributions": [
        "code"
      ]
    },
    {
      "login": "rasmuspeders1",
      "name": "Rasmus Pedersen",
      "avatar_url": "https://avatars.githubusercontent.com/u/1898960?v=4",
      "profile": "https://github.com/rasmuspeders1",
      "contributions": [
        "code"
      ]
    },
    {
      "login": "noir-Z",
      "name": "noir-Z",
      "avatar_url": "https://avatars.githubusercontent.com/u/45096516?v=4",
      "profile": "https://github.com/noir-Z",
      "contributions": [
        "doc"
      ]
    },
    {
      "login": "davidbailey00",
      "name": "David Bailey",
      "avatar_url": "https://avatars.githubusercontent.com/u/4248177?v=4",
      "profile": "https://davidbailey.codes/",
      "contributions": [
        "doc"
      ]
    },
    {
      "login": "sheepwall",
      "name": "sheepwall",
      "avatar_url": "https://avatars.githubusercontent.com/u/22132993?v=4",
      "profile": "https://github.com/sheepwall",
      "contributions": [
        "code"
      ]
    },
    {
      "login": "Hwatwasthat",
      "name": "Hwatwasthat",
      "avatar_url": "https://avatars.githubusercontent.com/u/29790143?v=4",
      "profile": "https://github.com/Hwatwasthat",
      "contributions": [
        "code"
      ]
    },
    {
      "login": "Jesse-Bakker",
      "name": "Jesse",
      "avatar_url": "https://avatars.githubusercontent.com/u/22473248?v=4",
      "profile": "https://github.com/Jesse-Bakker",
      "contributions": [
        "code"
      ]
    },
    {
      "login": "hantatsang",
      "name": "Sang",
      "avatar_url": "https://avatars.githubusercontent.com/u/11912225?v=4",
      "profile": "https://github.com/hantatsang",
      "contributions": [
        "doc"
      ]
    },
    {
      "login": "yktakaha4",
      "name": "Yuuki Takahashi",
      "avatar_url": "https://avatars.githubusercontent.com/u/20282867?v=4",
      "profile": "https://yktakaha4.github.io/",
      "contributions": [
        "doc"
      ]
    },
    {
<<<<<<< HEAD
      "login": "alejandro-angulo",
      "name": "Alejandro Angulo",
      "avatar_url": "https://avatars.githubusercontent.com/u/5242883?v=4",
      "profile": "https://alejandr0angul0.dev/",
      "contributions": [
        "code"
=======
      "login": "masguit42",
      "name": "Anton Kostin",
      "avatar_url": "https://avatars.githubusercontent.com/u/11005780?v=4",
      "profile": "http://t.me/lego1as",
      "contributions": [
        "doc"
>>>>>>> c356a98c
      ]
    }
  ],
  "contributorsPerLine": 7,
  "projectName": "spotify-tui",
  "projectOwner": "Rigellute",
  "repoType": "github",
  "repoHost": "https://github.com",
  "skipCi": true
}<|MERGE_RESOLUTION|>--- conflicted
+++ resolved
@@ -798,21 +798,21 @@
       ]
     },
     {
-<<<<<<< HEAD
       "login": "alejandro-angulo",
       "name": "Alejandro Angulo",
       "avatar_url": "https://avatars.githubusercontent.com/u/5242883?v=4",
       "profile": "https://alejandr0angul0.dev/",
       "contributions": [
         "code"
-=======
+      ],
+    },
+    {
       "login": "masguit42",
       "name": "Anton Kostin",
       "avatar_url": "https://avatars.githubusercontent.com/u/11005780?v=4",
       "profile": "http://t.me/lego1as",
       "contributions": [
         "doc"
->>>>>>> c356a98c
       ]
     }
   ],
