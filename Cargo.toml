--- conflicted
+++ resolved
@@ -24,14 +24,11 @@
 clap = "2.33.0"
 unicode-width = "0.1.6"
 backtrace = "0.3.40"
-<<<<<<< HEAD
 libnotify = "1.0.2"
 reqwest = "0.9.17"
 tempdir = "0.3.7"
 gdk-pixbuf = "0.3.0"
-=======
 clipboard = "0.5.0"
->>>>>>> d09601ba
 
 [[bin]]
 bench = false
