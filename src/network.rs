use crate::app::{
  ActiveBlock, AlbumTableContext, App, Artist, ArtistBlock, RouteId, SelectedAlbum,
  SelectedFullAlbum, TrackTableContext,
};
use crate::config::ClientConfig;
use anyhow::anyhow;
use rspotify::{
  client::Spotify,
  model::{
    album::SimplifiedAlbum,
    offset::for_position,
    page::Page,
    playlist::{PlaylistTrack, SimplifiedPlaylist},
    recommend::Recommendations,
    search::SearchResult,
    track::FullTrack,
    PlayingItem,
  },
  oauth2::{SpotifyClientCredentials, SpotifyOAuth, TokenInfo},
  senum::{AdditionalType, Country, RepeatState, SearchType},
  util::get_token,
};
use serde_json::{map::Map, Value};
use std::{
  sync::Arc,
  time::{Duration, Instant, SystemTime},
};
use tokio::sync::Mutex;
use tokio::try_join;

#[derive(Debug)]
pub enum IoEvent {
  GetCurrentPlayback,
  RefreshAuthentication,
  GetPlaylists,
  GetDevices,
  GetSearchResults(String, Option<Country>),
  SetTracksToTable(Vec<FullTrack>),
  GetMadeForYouPlaylistTracks(String, u32),
  GetPlaylistTracks(String, u32),
  GetCurrentSavedTracks(Option<u32>),
  StartPlayback(Option<String>, Option<Vec<String>>, Option<usize>),
  UpdateSearchLimits(u32, u32),
  Seek(u32),
  NextTrack,
  PreviousTrack,
  Shuffle(bool),
  Repeat(RepeatState),
  PausePlayback,
  ChangeVolume(u8),
  GetArtist(String, String, Option<Country>),
  GetAlbumTracks(Box<SimplifiedAlbum>),
  GetRecommendationsForSeed(
    Option<Vec<String>>,
    Option<Vec<String>>,
    Box<Option<FullTrack>>,
    Option<Country>,
  ),
  GetCurrentUserSavedAlbums(Option<u32>),
  CurrentUserSavedAlbumsContains(Vec<String>),
  CurrentUserSavedAlbumDelete(String),
  CurrentUserSavedAlbumAdd(String),
  UserUnfollowArtists(Vec<String>),
  UserFollowArtists(Vec<String>),
  UserFollowPlaylist(String, String, Option<bool>),
  UserUnfollowPlaylist(String, String),
  MadeForYouSearchAndAdd(String, Option<Country>),
  GetAudioAnalysis(String),
  GetUser,
  ToggleSaveTrack(String),
  GetRecommendationsForTrackId(String, Option<Country>),
  GetRecentlyPlayed,
  GetFollowedArtists(Option<String>),
  UserArtistFollowCheck(Vec<String>),
  GetAlbum(String),
  SetDeviceIdInConfig(String),
  CurrentUserSavedTracksContains(Vec<String>),
  GetShowEpisodes(String),
}

pub fn get_spotify(token_info: TokenInfo) -> (Spotify, SystemTime) {
  let token_expiry = {
    if let Some(expires_at) = token_info.expires_at {
      SystemTime::UNIX_EPOCH
        + Duration::from_secs(expires_at as u64)
        // Set 10 seconds early
        - Duration::from_secs(10)
    } else {
      SystemTime::now()
    }
  };

  let client_credential = SpotifyClientCredentials::default()
    .token_info(token_info)
    .build();

  let spotify = Spotify::default()
    .client_credentials_manager(client_credential)
    .build();

  (spotify, token_expiry)
}

#[derive(Clone)]
pub struct Network<'a> {
  oauth: SpotifyOAuth,
  spotify: Spotify,
  large_search_limit: u32,
  small_search_limit: u32,
  client_config: ClientConfig,
  app: &'a Arc<Mutex<App>>,
}

impl<'a> Network<'a> {
  pub fn new(
    oauth: SpotifyOAuth,
    spotify: Spotify,
    client_config: ClientConfig,
    app: &'a Arc<Mutex<App>>,
  ) -> Self {
    Network {
      oauth,
      spotify,
      large_search_limit: 20,
      small_search_limit: 4,
      client_config,
      app,
    }
  }

  #[allow(clippy::cognitive_complexity)]
  pub async fn handle_network_event(&mut self, io_event: IoEvent) {
    match io_event {
      IoEvent::RefreshAuthentication => {
        self.refresh_authentication().await;
      }
      IoEvent::GetPlaylists => {
        self.get_current_user_playlists().await;
      }
      IoEvent::GetUser => {
        self.get_user().await;
      }
      IoEvent::GetDevices => {
        self.get_devices().await;
      }
      IoEvent::GetCurrentPlayback => {
        self.get_current_playback().await;
      }
      IoEvent::SetTracksToTable(full_tracks) => {
        self.set_tracks_to_table(full_tracks).await;
      }
      IoEvent::GetSearchResults(search_term, country) => {
        self.get_search_results(search_term, country).await;
      }
      IoEvent::GetMadeForYouPlaylistTracks(playlist_id, made_for_you_offset) => {
        self
          .get_made_for_you_playlist_tracks(playlist_id, made_for_you_offset)
          .await;
      }
      IoEvent::GetPlaylistTracks(playlist_id, playlist_offset) => {
        self.get_playlist_tracks(playlist_id, playlist_offset).await;
      }
      IoEvent::GetCurrentSavedTracks(offset) => {
        self.get_current_user_saved_tracks(offset).await;
      }
      IoEvent::StartPlayback(context_uri, uris, offset) => {
        self.start_playback(context_uri, uris, offset).await;
      }
      IoEvent::UpdateSearchLimits(large_search_limit, small_search_limit) => {
        self.large_search_limit = large_search_limit;
        self.small_search_limit = small_search_limit;
      }
      IoEvent::Seek(position_ms) => {
        self.seek(position_ms).await;
      }
      IoEvent::NextTrack => {
        self.next_track().await;
      }
      IoEvent::PreviousTrack => {
        self.previous_track().await;
      }
      IoEvent::Repeat(repeat_state) => {
        self.repeat(repeat_state).await;
      }
      IoEvent::PausePlayback => {
        self.pause_playback().await;
      }
      IoEvent::ChangeVolume(volume) => {
        self.change_volume(volume).await;
      }
      IoEvent::GetArtist(artist_id, input_artist_name, country) => {
        self.get_artist(artist_id, input_artist_name, country).await;
      }
      IoEvent::GetAlbumTracks(album) => {
        self.get_album_tracks(album).await;
      }
      IoEvent::GetRecommendationsForSeed(seed_artists, seed_tracks, first_track, country) => {
        self
          .get_recommendations_for_seed(seed_artists, seed_tracks, first_track, country)
          .await;
      }
      IoEvent::GetCurrentUserSavedAlbums(offset) => {
        self.get_current_user_saved_albums(offset).await;
      }
      IoEvent::CurrentUserSavedAlbumsContains(album_ids) => {
        self.current_user_saved_albums_contains(album_ids).await;
      }
      IoEvent::CurrentUserSavedAlbumDelete(album_id) => {
        self.current_user_saved_album_delete(album_id).await;
      }
      IoEvent::CurrentUserSavedAlbumAdd(album_id) => {
        self.current_user_saved_album_add(album_id).await;
      }
      IoEvent::UserUnfollowArtists(artist_ids) => {
        self.user_unfollow_artists(artist_ids).await;
      }
      IoEvent::UserFollowArtists(artist_ids) => {
        self.user_follow_artists(artist_ids).await;
      }
      IoEvent::UserFollowPlaylist(playlist_owner_id, playlist_id, is_public) => {
        self
          .user_follow_playlist(playlist_owner_id, playlist_id, is_public)
          .await;
      }
      IoEvent::UserUnfollowPlaylist(user_id, playlist_id) => {
        self.user_unfollow_playlist(user_id, playlist_id).await;
      }
      IoEvent::MadeForYouSearchAndAdd(search_term, country) => {
        self.made_for_you_search_and_add(search_term, country).await;
      }
      IoEvent::GetAudioAnalysis(uri) => {
        self.get_audio_analysis(uri).await;
      }
      IoEvent::ToggleSaveTrack(track_id) => {
        self.toggle_save_track(track_id).await;
      }
      IoEvent::GetRecommendationsForTrackId(track_id, country) => {
        self
          .get_recommendations_for_track_id(track_id, country)
          .await;
      }
      IoEvent::GetRecentlyPlayed => {
        self.get_recently_played().await;
      }
      IoEvent::GetFollowedArtists(after) => {
        self.get_followed_artists(after).await;
      }
      IoEvent::UserArtistFollowCheck(artist_ids) => {
        self.user_artist_check_follow(artist_ids).await;
      }
      IoEvent::GetAlbum(album_id) => {
        self.get_album(album_id).await;
      }
      IoEvent::SetDeviceIdInConfig(device_id) => {
        self.set_device_id_in_config(device_id).await;
      }
      IoEvent::Shuffle(shuffle_state) => {
        self.shuffle(shuffle_state).await;
      }
      IoEvent::CurrentUserSavedTracksContains(track_ids) => {
        self.current_user_saved_tracks_contains(track_ids).await;
      }
      IoEvent::GetShowEpisodes(show_id) => {
        self.get_show_episodes(show_id).await;
      }
    };

    let mut app = self.app.lock().await;
    app.is_loading = false;
  }

  async fn handle_error(&mut self, e: anyhow::Error) {
    let mut app = self.app.lock().await;
    app.handle_error(e);
  }

  async fn get_user(&mut self) {
    match self.spotify.current_user().await {
      Ok(user) => {
        let mut app = self.app.lock().await;
        app.user = Some(user);
      }
      Err(e) => {
        self.handle_error(anyhow!(e)).await;
      }
    }
  }

  async fn get_devices(&mut self) {
    if let Ok(result) = self.spotify.device().await {
      let mut app = self.app.lock().await;
      app.push_navigation_stack(RouteId::SelectedDevice, ActiveBlock::SelectDevice);
      if !result.devices.is_empty() {
        app.devices = Some(result);
        // Select the first device in the list
        app.selected_device_index = Some(0);
      }
    }
  }

  async fn get_current_playback(&mut self) {
    let context = self
      .spotify
      .current_playback(
        None,
        Some(vec![AdditionalType::Episode, AdditionalType::Track]),
      )
      .await;

    if let Ok(Some(c)) = context {
      let mut app = self.app.lock().await;
      app.current_playback_context = Some(c.clone());
      app.instant_since_last_current_playback_poll = Instant::now();

      if let Some(item) = c.item {
        match item {
          PlayingItem::Track(track) => {
            if let Some(track_id) = track.id {
              app.dispatch(IoEvent::CurrentUserSavedTracksContains(vec![track_id]));
            };
          }
          PlayingItem::Episode(_episode) => { /*should map this to following the podcast show*/ }
        }
      };
    }

    let mut app = self.app.lock().await;
    app.is_fetching_current_playback = false;
  }

  async fn current_user_saved_tracks_contains(&mut self, ids: Vec<String>) {
    match self.spotify.current_user_saved_tracks_contains(&ids).await {
      Ok(is_saved_vec) => {
        let mut app = self.app.lock().await;
        for (i, id) in ids.iter().enumerate() {
          if let Some(is_liked) = is_saved_vec.get(i) {
            if *is_liked {
              app.liked_song_ids_set.insert(id.to_string());
            } else {
              // The song is not liked, so check if it should be removed
              if app.liked_song_ids_set.contains(id) {
                app.liked_song_ids_set.remove(id);
              }
            }
          };
        }
      }
      Err(e) => {
        self.handle_error(anyhow!(e)).await;
      }
    }
  }

  async fn get_playlist_tracks(&mut self, playlist_id: String, playlist_offset: u32) {
    if let Ok(playlist_tracks) = self
      .spotify
      .user_playlist_tracks(
        "spotify",
        &playlist_id,
        None,
        Some(self.large_search_limit),
        Some(playlist_offset),
        None,
      )
      .await
    {
      self.set_playlist_tracks_to_table(&playlist_tracks).await;

      let mut app = self.app.lock().await;
      app.playlist_tracks = Some(playlist_tracks);
      if app.get_current_route().id != RouteId::TrackTable {
        app.push_navigation_stack(RouteId::TrackTable, ActiveBlock::TrackTable);
      };
    };
  }

  async fn set_playlist_tracks_to_table(&mut self, playlist_track_page: &Page<PlaylistTrack>) {
    self
      .set_tracks_to_table(
        playlist_track_page
          .items
          .clone()
          .into_iter()
          .filter_map(|item| item.track)
          .collect::<Vec<FullTrack>>(),
      )
      .await;
  }

  async fn set_tracks_to_table(&mut self, tracks: Vec<FullTrack>) {
    let mut app = self.app.lock().await;
    app.track_table.tracks = tracks.clone();

    // Send this event round (don't block here)
    app.dispatch(IoEvent::CurrentUserSavedTracksContains(
      tracks
        .into_iter()
        .filter_map(|item| item.id)
        .collect::<Vec<String>>(),
    ));
  }

  async fn get_made_for_you_playlist_tracks(
    &mut self,
    playlist_id: String,
    made_for_you_offset: u32,
  ) {
    if let Ok(made_for_you_tracks) = self
      .spotify
      .user_playlist_tracks(
        "spotify",
        &playlist_id,
        None,
        Some(self.large_search_limit),
        Some(made_for_you_offset),
        None,
      )
      .await
    {
      self
        .set_playlist_tracks_to_table(&made_for_you_tracks)
        .await;

      let mut app = self.app.lock().await;
      app.made_for_you_tracks = Some(made_for_you_tracks);
      if app.get_current_route().id != RouteId::TrackTable {
        app.push_navigation_stack(RouteId::TrackTable, ActiveBlock::TrackTable);
      }
    }
  }

  async fn get_show_episodes(&mut self, show_id: String) {
    match self
      .spotify
      .get_shows_episodes(show_id, self.large_search_limit, 0, None)
      .await
    {
      Ok(episodes) => {
        let mut app = self.app.lock().await;
        app.episode_table.episodes = episodes.items;
<<<<<<< HEAD
=======
        app.episode_table.reversed = false;
>>>>>>> 57249c1c

        app.push_navigation_stack(RouteId::PodcastEpisodes, ActiveBlock::EpisodeTable);
      }
      Err(e) => {
        self.handle_error(anyhow!(e)).await;
      }
    }
  }

  async fn get_search_results(&mut self, search_term: String, country: Option<Country>) {
    let search_track = self.spotify.search(
      &search_term,
      SearchType::Track,
      self.small_search_limit,
      0,
      country,
      None,
    );

    let search_artist = self.spotify.search(
      &search_term,
      SearchType::Artist,
      self.small_search_limit,
      0,
      country,
      None,
    );

    let search_album = self.spotify.search(
      &search_term,
      SearchType::Album,
      self.small_search_limit,
      0,
      country,
      None,
    );

    let search_playlist = self.spotify.search(
      &search_term,
      SearchType::Playlist,
      self.small_search_limit,
      0,
      country,
      None,
    );

    let search_show = self.spotify.search(
      &search_term,
      SearchType::Show,
      self.small_search_limit,
      0,
      country,
      None,
    );

    // Run the futures concurrently
    match try_join!(
      search_track,
      search_artist,
      search_album,
      search_playlist,
      search_show
    ) {
      Ok((
        SearchResult::Tracks(track_results),
        SearchResult::Artists(artist_results),
        SearchResult::Albums(album_results),
        SearchResult::Playlists(playlist_results),
        SearchResult::Shows(show_results),
      )) => {
        let mut app = self.app.lock().await;

        let artist_ids = album_results
          .items
          .iter()
          .filter_map(|item| item.id.to_owned())
          .collect();

        // Check if these artists are followed
        app.dispatch(IoEvent::UserArtistFollowCheck(artist_ids));

        let album_ids = album_results
          .items
          .iter()
          .filter_map(|album| album.id.to_owned())
          .collect();

        // Check if these albums are saved
        app.dispatch(IoEvent::CurrentUserSavedAlbumsContains(album_ids));

        app.search_results.tracks = Some(track_results);
        app.search_results.artists = Some(artist_results);
        app.search_results.albums = Some(album_results);
        app.search_results.playlists = Some(playlist_results);
        app.search_results.shows = Some(show_results);
      }
      Err(e) => {
        self.handle_error(anyhow!(e)).await;
      }
      _ => {}
    };
  }

  async fn get_current_user_saved_tracks(&mut self, offset: Option<u32>) {
    match self
      .spotify
      .current_user_saved_tracks(self.large_search_limit, offset)
      .await
    {
      Ok(saved_tracks) => {
        let mut app = self.app.lock().await;
        app.track_table.tracks = saved_tracks
          .items
          .clone()
          .into_iter()
          .map(|item| item.track)
          .collect::<Vec<FullTrack>>();

        saved_tracks.items.iter().for_each(|item| {
          if let Some(track_id) = &item.track.id {
            app.liked_song_ids_set.insert(track_id.to_string());
          }
        });

        app.library.saved_tracks.add_pages(saved_tracks);
        app.track_table.context = Some(TrackTableContext::SavedTracks);
      }
      Err(e) => {
        self.handle_error(anyhow!(e)).await;
      }
    }
  }

  async fn start_playback(
    &mut self,
    context_uri: Option<String>,
    uris: Option<Vec<String>>,
    offset: Option<usize>,
  ) {
    let (uris, context_uri) = if context_uri.is_some() {
      (None, context_uri)
    } else if uris.is_some() {
      (uris, None)
    } else {
      (None, None)
    };

    let offset = offset.and_then(|o| for_position(o as u32));

    let result = match &self.client_config.device_id {
      Some(device_id) => {
        match self
          .spotify
          .start_playback(
            Some(device_id.to_string()),
            context_uri.clone(),
            uris.clone(),
            offset.clone(),
            None,
          )
          .await
        {
          Ok(()) => Ok(()),
          Err(e) => Err(anyhow!(e)),
        }
      }
      None => Err(anyhow!("No device_id selected")),
    };

    match result {
      Ok(()) => {
        let mut app = self.app.lock().await;
        app.song_progress_ms = 0;
        app.dispatch(IoEvent::GetCurrentPlayback);
      }
      Err(e) => {
        self.handle_error(e).await;
      }
    }
  }

  async fn seek(&mut self, position_ms: u32) {
    if let Some(device_id) = &self.client_config.device_id {
      match self
        .spotify
        .seek_track(position_ms, Some(device_id.to_string()))
        .await
      {
        Ok(()) => {
          self.get_current_playback().await;
        }
        Err(e) => {
          self.handle_error(anyhow!(e)).await;
        }
      };
    }
  }

  async fn next_track(&mut self) {
    match self
      .spotify
      .next_track(self.client_config.device_id.clone())
      .await
    {
      Ok(()) => {
        self.get_current_playback().await;
      }
      Err(e) => {
        self.handle_error(anyhow!(e)).await;
      }
    };
  }

  async fn previous_track(&mut self) {
    match self
      .spotify
      .previous_track(self.client_config.device_id.clone())
      .await
    {
      Ok(()) => {
        self.get_current_playback().await;
      }
      Err(e) => {
        self.handle_error(anyhow!(e)).await;
      }
    };
  }

  async fn shuffle(&mut self, shuffle_state: bool) {
    match self
      .spotify
      .shuffle(!shuffle_state, self.client_config.device_id.clone())
      .await
    {
      Ok(()) => {
        // Update the UI eagerly (otherwise the UI will wait until the next 5 second interval
        // due to polling playback context)
        let mut app = self.app.lock().await;
        if let Some(current_playback_context) = &mut app.current_playback_context {
          current_playback_context.shuffle_state = !shuffle_state;
        };
      }
      Err(e) => {
        self.handle_error(anyhow!(e)).await;
      }
    };
  }

  async fn repeat(&mut self, repeat_state: RepeatState) {
    let next_repeat_state = match repeat_state {
      RepeatState::Off => RepeatState::Context,
      RepeatState::Context => RepeatState::Track,
      RepeatState::Track => RepeatState::Off,
    };
    match self
      .spotify
      .repeat(next_repeat_state, self.client_config.device_id.clone())
      .await
    {
      Ok(()) => {
        let mut app = self.app.lock().await;
        if let Some(current_playback_context) = &mut app.current_playback_context {
          current_playback_context.repeat_state = next_repeat_state;
        };
      }
      Err(e) => {
        self.handle_error(anyhow!(e)).await;
      }
    };
  }

  async fn pause_playback(&mut self) {
    match self
      .spotify
      .pause_playback(self.client_config.device_id.clone())
      .await
    {
      Ok(()) => {
        self.get_current_playback().await;
      }
      Err(e) => {
        self.handle_error(anyhow!(e)).await;
      }
    };
  }

  async fn change_volume(&mut self, volume_percent: u8) {
    match self
      .spotify
      .volume(volume_percent, self.client_config.device_id.clone())
      .await
    {
      Ok(()) => {
        let mut app = self.app.lock().await;
        if let Some(current_playback_context) = &mut app.current_playback_context {
          current_playback_context.device.volume_percent = volume_percent.into();
        };
      }
      Err(e) => {
        self.handle_error(anyhow!(e)).await;
      }
    };
  }

  async fn get_artist(
    &mut self,
    artist_id: String,
    input_artist_name: String,
    country: Option<Country>,
  ) {
    let albums = self.spotify.artist_albums(
      &artist_id,
      None,
      country,
      Some(self.large_search_limit),
      Some(0),
    );
    let artist_name = if input_artist_name == "" {
      self
        .spotify
        .artist(&artist_id)
        .await
        .map(|full_artist| full_artist.name)
        .unwrap_or_default()
    } else {
      input_artist_name
    };
    let top_tracks = self.spotify.artist_top_tracks(&artist_id, country);
    let related_artist = self.spotify.artist_related_artists(&artist_id);

    if let Ok((albums, top_tracks, related_artist)) = try_join!(albums, top_tracks, related_artist)
    {
      let mut app = self.app.lock().await;
      app.artist = Some(Artist {
        artist_name,
        albums,
        related_artists: related_artist.artists,
        top_tracks: top_tracks.tracks,
        selected_album_index: 0,
        selected_related_artist_index: 0,
        selected_top_track_index: 0,
        artist_hovered_block: ArtistBlock::TopTracks,
        artist_selected_block: ArtistBlock::Empty,
      });
    }
  }

  async fn get_album_tracks(&mut self, album: Box<SimplifiedAlbum>) {
    if let Some(album_id) = &album.id {
      match self
        .spotify
        .album_track(&album_id.clone(), self.large_search_limit, 0)
        .await
      {
        Ok(tracks) => {
          let track_ids = tracks
            .items
            .iter()
            .filter_map(|item| item.id.clone())
            .collect::<Vec<String>>();

          let mut app = self.app.lock().await;
          app.selected_album_simplified = Some(SelectedAlbum {
            album: *album,
            tracks,
            selected_index: 0,
          });

          app.album_table_context = AlbumTableContext::Simplified;
          app.push_navigation_stack(RouteId::AlbumTracks, ActiveBlock::AlbumTracks);
          app.dispatch(IoEvent::CurrentUserSavedTracksContains(track_ids));
        }
        Err(e) => {
          self.handle_error(anyhow!(e)).await;
        }
      }
    }
  }

  async fn get_recommendations_for_seed(
    &mut self,
    seed_artists: Option<Vec<String>>,
    seed_tracks: Option<Vec<String>>,
    first_track: Box<Option<FullTrack>>,
    country: Option<Country>,
  ) {
    let empty_payload: Map<String, Value> = Map::new();

    match self
      .spotify
      .recommendations(
        seed_artists,            // artists
        None,                    // genres
        seed_tracks,             // tracks
        self.large_search_limit, // adjust playlist to screen size
        country,                 // country
        &empty_payload,          // payload
      )
      .await
    {
      Ok(result) => {
        if let Some(mut recommended_tracks) = self.extract_recommended_tracks(&result).await {
          //custom first track
          if let Some(track) = *first_track {
            recommended_tracks.insert(0, track);
          }

          let track_ids = recommended_tracks
            .iter()
            .map(|x| x.uri.clone())
            .collect::<Vec<String>>();

          self.set_tracks_to_table(recommended_tracks.clone()).await;

          let mut app = self.app.lock().await;
          app.recommended_tracks = recommended_tracks;
          app.track_table.context = Some(TrackTableContext::RecommendedTracks);

          if app.get_current_route().id != RouteId::Recommendations {
            app.push_navigation_stack(RouteId::Recommendations, ActiveBlock::TrackTable);
          };

          app.dispatch(IoEvent::StartPlayback(None, Some(track_ids), Some(0)));
        }
      }
      Err(e) => {
        self.handle_error(anyhow!(e)).await;
      }
    }
  }

  async fn extract_recommended_tracks(
    &mut self,
    recommendations: &Recommendations,
  ) -> Option<Vec<FullTrack>> {
    let tracks = recommendations
      .clone()
      .tracks
      .into_iter()
      .map(|item| item.uri)
      .collect::<Vec<String>>();
    if let Ok(result) = self
      .spotify
      .tracks(tracks.iter().map(|x| &x[..]).collect::<Vec<&str>>(), None)
      .await
    {
      return Some(result.tracks);
    }

    None
  }

  async fn get_recommendations_for_track_id(&mut self, id: String, country: Option<Country>) {
    if let Ok(track) = self.spotify.track(&id).await {
      let track_id_list: Option<Vec<String>> = match &track.id {
        Some(id) => Some(vec![id.to_string()]),
        None => None,
      };
      self
        .get_recommendations_for_seed(None, track_id_list, Box::new(Some(track)), country)
        .await;
    }
  }

  async fn toggle_save_track(&mut self, track_id: String) {
    match self
      .spotify
      .current_user_saved_tracks_contains(&[track_id.clone()])
      .await
    {
      Ok(saved) => {
        if saved.first() == Some(&true) {
          match self
            .spotify
            .current_user_saved_tracks_delete(&[track_id.clone()])
            .await
          {
            Ok(()) => {
              let mut app = self.app.lock().await;
              app.liked_song_ids_set.remove(&track_id);
            }
            Err(e) => {
              self.handle_error(anyhow!(e)).await;
            }
          }
        } else {
          match self
            .spotify
            .current_user_saved_tracks_add(&[track_id.clone()])
            .await
          {
            Ok(()) => {
              // TODO: This should ideally use the same logic as `self.current_user_saved_tracks_contains`
              let mut app = self.app.lock().await;
              app.liked_song_ids_set.insert(track_id);
            }
            Err(e) => {
              self.handle_error(anyhow!(e)).await;
            }
          }
        }
      }
      Err(e) => {
        self.handle_error(anyhow!(e)).await;
      }
    };
  }

  async fn get_followed_artists(&mut self, after: Option<String>) {
    match self
      .spotify
      .current_user_followed_artists(self.large_search_limit, after)
      .await
    {
      Ok(saved_artists) => {
        let mut app = self.app.lock().await;
        app.artists = saved_artists.artists.items.to_owned();
        app.library.saved_artists.add_pages(saved_artists.artists);
      }
      Err(e) => {
        self.handle_error(anyhow!(e)).await;
      }
    };
  }

  async fn user_artist_check_follow(&mut self, artist_ids: Vec<String>) {
    if let Ok(are_follwed) = self.spotify.user_artist_check_follow(&artist_ids).await {
      let mut app = self.app.lock().await;
      artist_ids.iter().enumerate().for_each(|(i, id)| {
        if are_follwed[i] {
          app.followed_artist_ids_set.insert(id.to_owned());
        } else {
          app.followed_artist_ids_set.remove(id);
        }
      });
    }
  }

  async fn get_current_user_saved_albums(&mut self, offset: Option<u32>) {
    match self
      .spotify
      .current_user_saved_albums(self.large_search_limit, offset)
      .await
    {
      Ok(saved_albums) => {
        // not to show a blank page
        if !saved_albums.items.is_empty() {
          let mut app = self.app.lock().await;
          app.library.saved_albums.add_pages(saved_albums);
        }
      }
      Err(e) => {
        self.handle_error(anyhow!(e)).await;
      }
    };
  }

  async fn current_user_saved_albums_contains(&mut self, album_ids: Vec<String>) {
    if let Ok(are_follwed) = self
      .spotify
      .current_user_saved_albums_contains(&album_ids)
      .await
    {
      let mut app = self.app.lock().await;
      album_ids.iter().enumerate().for_each(|(i, id)| {
        if are_follwed[i] {
          app.saved_album_ids_set.insert(id.to_owned());
        } else {
          app.saved_album_ids_set.remove(id);
        }
      });
    }
  }

  pub async fn current_user_saved_album_delete(&mut self, album_id: String) {
    match self
      .spotify
      .current_user_saved_albums_delete(&[album_id.to_owned()])
      .await
    {
      Ok(_) => {
        self.get_current_user_saved_albums(None).await;
        let mut app = self.app.lock().await;
        app.saved_album_ids_set.remove(&album_id.to_owned());
      }
      Err(e) => {
        self.handle_error(anyhow!(e)).await;
      }
    };
  }

  async fn current_user_saved_album_add(&mut self, album_id: String) {
    match self
      .spotify
      .current_user_saved_albums_add(&[album_id.to_owned()])
      .await
    {
      Ok(_) => {
        let mut app = self.app.lock().await;
        app.saved_album_ids_set.insert(album_id.to_owned());
      }
      Err(e) => self.handle_error(anyhow!(e)).await,
    }
  }

  async fn user_unfollow_artists(&mut self, artist_ids: Vec<String>) {
    match self.spotify.user_unfollow_artists(&artist_ids).await {
      Ok(_) => {
        self.get_followed_artists(None).await;
        let mut app = self.app.lock().await;
        artist_ids.iter().for_each(|id| {
          app.followed_artist_ids_set.remove(&id.to_owned());
        });
      }
      Err(e) => {
        self.handle_error(anyhow!(e)).await;
      }
    }
  }

  async fn user_follow_artists(&mut self, artist_ids: Vec<String>) {
    match self.spotify.user_follow_artists(&artist_ids).await {
      Ok(_) => {
        self.get_followed_artists(None).await;
        let mut app = self.app.lock().await;
        artist_ids.iter().for_each(|id| {
          app.followed_artist_ids_set.insert(id.to_owned());
        });
      }
      Err(e) => {
        self.handle_error(anyhow!(e)).await;
      }
    }
  }

  async fn user_follow_playlist(
    &mut self,
    playlist_owner_id: String,
    playlist_id: String,
    is_public: Option<bool>,
  ) {
    match self
      .spotify
      .user_playlist_follow_playlist(&playlist_owner_id, &playlist_id, is_public)
      .await
    {
      Ok(_) => {
        self.get_current_user_playlists().await;
      }
      Err(e) => {
        self.handle_error(anyhow!(e)).await;
      }
    }
  }

  async fn user_unfollow_playlist(&mut self, user_id: String, playlist_id: String) {
    match self
      .spotify
      .user_playlist_unfollow(&user_id, &playlist_id)
      .await
    {
      Ok(_) => {
        self.get_current_user_playlists().await;
      }
      Err(e) => {
        self.handle_error(anyhow!(e)).await;
      }
    }
  }

  async fn made_for_you_search_and_add(&mut self, search_string: String, country: Option<Country>) {
    const SPOTIFY_ID: &str = "spotify";

    match self
      .spotify
      .search(
        &search_string,
        SearchType::Playlist,
        self.large_search_limit,
        0,
        country,
        None,
      )
      .await
    {
      Ok(SearchResult::Playlists(mut search_playlists)) => {
        let mut filtered_playlists = search_playlists
          .items
          .iter()
          .filter(|playlist| playlist.owner.id == SPOTIFY_ID && playlist.name == search_string)
          .map(|playlist| playlist.to_owned())
          .collect::<Vec<SimplifiedPlaylist>>();

        let mut app = self.app.lock().await;
        if !app.library.made_for_you_playlists.pages.is_empty() {
          app
            .library
            .made_for_you_playlists
            .get_mut_results(None)
            .unwrap()
            .items
            .append(&mut filtered_playlists);
        } else {
          search_playlists.items = filtered_playlists;
          app
            .library
            .made_for_you_playlists
            .add_pages(search_playlists);
        }
      }
      Err(e) => {
        self.handle_error(anyhow!(e)).await;
      }
      _ => {}
    }
  }

  async fn get_audio_analysis(&mut self, uri: String) {
    match self.spotify.audio_analysis(&uri).await {
      Ok(result) => {
        let mut app = self.app.lock().await;
        app.audio_analysis = Some(result);
      }
      Err(e) => {
        self.handle_error(anyhow!(e)).await;
      }
    }
  }

  async fn get_current_user_playlists(&mut self) {
    let playlists = self
      .spotify
      .current_user_playlists(self.large_search_limit, None)
      .await;

    match playlists {
      Ok(p) => {
        let mut app = self.app.lock().await;
        app.playlists = Some(p);
        // Select the first playlist
        app.selected_playlist_index = Some(0);
      }
      Err(e) => {
        self.handle_error(anyhow!(e)).await;
      }
    };
  }

  async fn get_recently_played(&mut self) {
    match self
      .spotify
      .current_user_recently_played(self.large_search_limit)
      .await
    {
      Ok(result) => {
        let track_ids = result
          .items
          .iter()
          .filter_map(|item| item.track.id.clone())
          .collect::<Vec<String>>();

        self.current_user_saved_tracks_contains(track_ids).await;

        let mut app = self.app.lock().await;

        app.recently_played.result = Some(result.clone());
      }
      Err(e) => {
        self.handle_error(anyhow!(e)).await;
      }
    }
  }

  async fn get_album(&mut self, album_id: String) {
    match self.spotify.album(&album_id).await {
      Ok(album) => {
        let selected_album = SelectedFullAlbum {
          album,
          selected_index: 0,
        };

        let mut app = self.app.lock().await;

        app.selected_album_full = Some(selected_album);
        app.album_table_context = AlbumTableContext::Full;
        app.push_navigation_stack(RouteId::AlbumTracks, ActiveBlock::AlbumTracks);
      }
      Err(e) => {
        self.handle_error(anyhow!(e)).await;
      }
    }
  }

  async fn set_device_id_in_config(&mut self, device_id: String) {
    match self.client_config.set_device_id(device_id) {
      Ok(()) => {
        let mut app = self.app.lock().await;
        app.pop_navigation_stack();
      }
      Err(e) => {
        self.handle_error(e).await;
      }
    };
  }

  async fn refresh_authentication(&mut self) {
    if let Some(new_token_info) = get_token(&mut self.oauth).await {
      let (new_spotify, new_token_expiry) = get_spotify(new_token_info);
      self.spotify = new_spotify;
      let mut app = self.app.lock().await;
      app.spotify_token_expiry = new_token_expiry;
    } else {
      println!("\nFailed to refresh authentication token");
      // TODO panic!
    }
  }
}<|MERGE_RESOLUTION|>--- conflicted
+++ resolved
@@ -438,10 +438,7 @@
       Ok(episodes) => {
         let mut app = self.app.lock().await;
         app.episode_table.episodes = episodes.items;
-<<<<<<< HEAD
-=======
         app.episode_table.reversed = false;
->>>>>>> 57249c1c
 
         app.push_navigation_stack(RouteId::PodcastEpisodes, ActiveBlock::EpisodeTable);
       }
