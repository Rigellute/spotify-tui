extern crate unicode_width;

use super::super::app::{ActiveBlock, App, RouteId};
use crate::event::Key;
use crate::network::IoEvent;
use std::convert::TryInto;
use unicode_width::{UnicodeWidthChar, UnicodeWidthStr};

// Handle event when the search input block is active
pub fn handler(key: Key, app: &mut App) {
<<<<<<< HEAD
    match key {
        Key::Ctrl('u') => {
            app.input = vec![];
            app.input_idx = 0;
            app.input_cursor_position = 0;
        }
        Key::Ctrl('e') => {
            app.input_idx = app.input.len();
            let input_string: String = app.input.iter().collect();
            app.input_cursor_position = UnicodeWidthStr::width(input_string.as_str())
                .try_into()
                .unwrap();
        }
        Key::Ctrl('a') => {
            app.input_idx = 0;
            app.input_cursor_position = 0;
        }
        Key::Left => {
            if !app.input.is_empty() && app.input_idx > 0 {
                let last_c = app.input[app.input_idx - 1];
                app.input_idx -= 1;
                app.input_cursor_position -= compute_character_width(last_c);
            }
        }
        Key::Right => {
            if app.input_idx < app.input.len() {
                let next_c = app.input[app.input_idx];
                app.input_idx += 1;
                app.input_cursor_position += compute_character_width(next_c);
            }
        }
        Key::Esc => {
            app.set_current_route_state(Some(ActiveBlock::Empty), Some(ActiveBlock::Library));
        }
        Key::Enter => {
            if let (Some(spotify), Some(user)) = (app.spotify.clone(), app.user.clone()) {
                let country =
                    Country::from_str(&user.country.unwrap_or_else(|| "".to_string())).ok();
                let input_str: String = app.input.iter().collect();

                let album_url_prefix = "https://open.spotify.com/album/";

                if input_str.starts_with(album_url_prefix) {
                    let album_id = input_str.trim_start_matches(album_url_prefix);
                    match spotify.album(&album_id) {
                        Ok(album) => {
                            let selected_album = SelectedFullAlbum {
                                album,
                                selected_index: 0,
                            };

                            app.selected_album_full = Some(selected_album);
                            app.album_table_context = AlbumTableContext::Full;
                            app.push_navigation_stack(
                                RouteId::AlbumTracks,
                                ActiveBlock::AlbumTracks,
                            );
                        }
                        Err(e) => {
                            app.handle_error(e);
                        }
                    }
                    return;
                }

                let artist_url_prefix = "https://open.spotify.com/artist/";

                if input_str.starts_with(artist_url_prefix) {
                    let artist_id = input_str.trim_start_matches(artist_url_prefix);
                    app.get_artist(&artist_id, "");
                    app.push_navigation_stack(RouteId::Artist, ActiveBlock::ArtistBlock);
                    return;
                }

                // Can I run these functions in parellel?
                match spotify.search_track(&input_str, app.small_search_limit, 0, country) {
                    Ok(result) => {
                        app.set_tracks_to_table(result.tracks.items.clone());
                        app.search_results.tracks = Some(result);
                    }
                    Err(e) => {
                        app.handle_error(e);
                    }
                }

                match spotify.search_artist(&input_str, app.small_search_limit, 0, country) {
                    Ok(result) => {
                        app.search_results.artists = Some(result);
                    }
                    Err(e) => {
                        app.handle_error(e);
                    }
                }

                match spotify.search_album(&input_str, app.small_search_limit, 0, country) {
                    Ok(result) => {
                        app.search_results.albums = Some(result);
                    }
                    Err(e) => {
                        app.handle_error(e);
                    }
                }

                match spotify.search_playlist(&input_str, app.small_search_limit, 0, country) {
                    Ok(result) => {
                        app.search_results.playlists = Some(result);
                    }
                    Err(e) => {
                        app.handle_error(e);
                    }
                }

                // On searching for a track, clear the playlist selection
                app.selected_playlist_index = Some(0);
                app.push_navigation_stack(RouteId::Search, ActiveBlock::SearchResultBlock);
            }
        }
        Key::Char(c) => {
            app.input.insert(app.input_idx, c);
            app.input_idx += 1;
            app.input_cursor_position += compute_character_width(c);
        }
        Key::Backspace | Key::Ctrl('h') => {
            if !app.input.is_empty() && app.input_idx > 0 {
                let last_c = app.input.remove(app.input_idx - 1);
                app.input_idx -= 1;
                app.input_cursor_position -= compute_character_width(last_c);
            }
        }
        Key::Delete => {
            if !app.input.is_empty() && app.input_idx < app.input.len() {
                app.input.remove(app.input_idx);
            }
        }
        _ => {}
=======
  match key {
    Key::Ctrl('u') => {
      app.input = vec![];
      app.input_idx = 0;
      app.input_cursor_position = 0;
>>>>>>> de12600d
    }
    Key::Ctrl('e') => {
      app.input_idx = app.input.len();
      let input_string: String = app.input.iter().collect();
      app.input_cursor_position = UnicodeWidthStr::width(input_string.as_str())
        .try_into()
        .unwrap();
    }
    Key::Ctrl('a') => {
      app.input_idx = 0;
      app.input_cursor_position = 0;
    }
    Key::Left => {
      if !app.input.is_empty() && app.input_idx > 0 {
        let last_c = app.input[app.input_idx - 1];
        app.input_idx -= 1;
        app.input_cursor_position -= compute_character_width(last_c);
      }
    }
    Key::Right => {
      if app.input_idx < app.input.len() {
        let next_c = app.input[app.input_idx];
        app.input_idx += 1;
        app.input_cursor_position += compute_character_width(next_c);
      }
    }
    Key::Esc => {
      app.set_current_route_state(Some(ActiveBlock::Empty), Some(ActiveBlock::Library));
    }
    Key::Enter => {
      let user_country = app.get_user_country();
      let input_str: String = app.input.iter().collect();

      // Don't do anything if there is no input
      if input_str.is_empty() {
        return;
      }

      let album_url_prefix = "https://open.spotify.com/album/";

      if input_str.starts_with(album_url_prefix) {
        let album_id = input_str.trim_start_matches(album_url_prefix);
        app.dispatch(IoEvent::GetAlbum(album_id.to_string()));
        return;
      }

      let artist_url_prefix = "https://open.spotify.com/artist/";

      if input_str.starts_with(artist_url_prefix) {
        let artist_id = input_str.trim_start_matches(artist_url_prefix);
        app.get_artist(artist_id.to_string(), "".to_string());
        app.push_navigation_stack(RouteId::Artist, ActiveBlock::ArtistBlock);
        return;
      }

      app.dispatch(IoEvent::GetSearchResults(input_str, user_country));

      // On searching for a track, clear the playlist selection
      app.selected_playlist_index = Some(0);
      app.push_navigation_stack(RouteId::Search, ActiveBlock::SearchResultBlock);
    }
    Key::Char(c) => {
      app.input.insert(app.input_idx, c);
      app.input_idx += 1;
      app.input_cursor_position += compute_character_width(c);
    }
    Key::Backspace => {
      if !app.input.is_empty() && app.input_idx > 0 {
        let last_c = app.input.remove(app.input_idx - 1);
        app.input_idx -= 1;
        app.input_cursor_position -= compute_character_width(last_c);
      }
    }
    Key::Delete => {
      if !app.input.is_empty() && app.input_idx < app.input.len() {
        app.input.remove(app.input_idx);
      }
    }
    _ => {}
  }
}

fn compute_character_width(character: char) -> u16 {
  UnicodeWidthChar::width(character)
    .unwrap()
    .try_into()
    .unwrap()
}

#[cfg(test)]
mod tests {
  use super::*;

  fn str_to_vec_char(s: &str) -> Vec<char> {
    String::from(s).chars().collect()
  }

  #[test]
  fn test_compute_character_width_with_multiple_characters() {
    assert_eq!(1, compute_character_width('a'));
    assert_eq!(1, compute_character_width('ß'));
    assert_eq!(1, compute_character_width('ç'));
  }

  #[test]
  fn test_input_handler_clear_input_on_ctrl_u() {
    let mut app = App::default();

    app.input = str_to_vec_char("My text");

    handler(Key::Ctrl('u'), &mut app);

    assert_eq!(app.input, str_to_vec_char(""));
  }

  #[test]
  fn test_input_handler_esc_back_to_playlist() {
    let mut app = App::default();

    app.set_current_route_state(Some(ActiveBlock::MyPlaylists), None);
    handler(Key::Esc, &mut app);

    let current_route = app.get_current_route();
    assert_eq!(current_route.active_block, ActiveBlock::Empty);
  }

  #[test]
  fn test_input_handler_on_enter_text() {
    let mut app = App::default();

    app.input = str_to_vec_char("My tex");
    app.input_cursor_position = app.input.len().try_into().unwrap();
    app.input_idx = app.input.len();

    handler(Key::Char('t'), &mut app);

    assert_eq!(app.input, str_to_vec_char("My text"));
  }

  #[test]
  fn test_input_handler_backspace() {
    let mut app = App::default();

    app.input = str_to_vec_char("My text");
    app.input_cursor_position = app.input.len().try_into().unwrap();
    app.input_idx = app.input.len();

    handler(Key::Backspace, &mut app);
    assert_eq!(app.input, str_to_vec_char("My tex"));

    // Test that backspace deletes from the cursor position
    app.input_idx = 2;
    app.input_cursor_position = 2;

    handler(Key::Backspace, &mut app);
    assert_eq!(app.input, str_to_vec_char("M tex"));
  }

  #[test]
  fn test_input_handler_delete() {
    let mut app = App::default();

    app.input = str_to_vec_char("My text");
    app.input_idx = 3;
    app.input_cursor_position = 3;

    handler(Key::Delete, &mut app);
    assert_eq!(app.input, str_to_vec_char("My ext"));

    app.input = str_to_vec_char("ラスト");
    app.input_idx = 1;
    app.input_cursor_position = 1;

    handler(Key::Delete, &mut app);
    assert_eq!(app.input, str_to_vec_char("ラト"));
  }

  #[test]
  fn test_input_handler_left_event() {
    let mut app = App::default();

    app.input = str_to_vec_char("My text");
    let input_len = app.input.len().try_into().unwrap();
    app.input_idx = app.input.len();
    app.input_cursor_position = input_len;

    handler(Key::Left, &mut app);
    assert_eq!(app.input_cursor_position, input_len - 1);
    handler(Key::Left, &mut app);
    assert_eq!(app.input_cursor_position, input_len - 2);
    handler(Key::Left, &mut app);
    assert_eq!(app.input_cursor_position, input_len - 3);

    // Pretend to smash the left event to test the we have no out-of-bounds crash
    for _ in 0..20 {
      handler(Key::Left, &mut app);
    }

    assert_eq!(app.input_cursor_position, 0);
  }

  #[test]
  fn test_input_handler_on_enter_text_non_english_char() {
    let mut app = App::default();

    app.input = str_to_vec_char("ыа");
    app.input_cursor_position = app.input.len().try_into().unwrap();
    app.input_idx = app.input.len();

    handler(Key::Char('ы'), &mut app);

    assert_eq!(app.input, str_to_vec_char("ыаы"));
  }

  #[test]
  fn test_input_handler_on_enter_text_wide_char() {
    let mut app = App::default();

    app.input = str_to_vec_char("你");
    app.input_cursor_position = 2; // 你 is 2 char wide
    app.input_idx = 1; // 1 char

    handler(Key::Char('好'), &mut app);

    assert_eq!(app.input, str_to_vec_char("你好"));
    assert_eq!(app.input_idx, 2);
    assert_eq!(app.input_cursor_position, 4);
  }
}<|MERGE_RESOLUTION|>--- conflicted
+++ resolved
@@ -8,149 +8,11 @@
 
 // Handle event when the search input block is active
 pub fn handler(key: Key, app: &mut App) {
-<<<<<<< HEAD
-    match key {
-        Key::Ctrl('u') => {
-            app.input = vec![];
-            app.input_idx = 0;
-            app.input_cursor_position = 0;
-        }
-        Key::Ctrl('e') => {
-            app.input_idx = app.input.len();
-            let input_string: String = app.input.iter().collect();
-            app.input_cursor_position = UnicodeWidthStr::width(input_string.as_str())
-                .try_into()
-                .unwrap();
-        }
-        Key::Ctrl('a') => {
-            app.input_idx = 0;
-            app.input_cursor_position = 0;
-        }
-        Key::Left => {
-            if !app.input.is_empty() && app.input_idx > 0 {
-                let last_c = app.input[app.input_idx - 1];
-                app.input_idx -= 1;
-                app.input_cursor_position -= compute_character_width(last_c);
-            }
-        }
-        Key::Right => {
-            if app.input_idx < app.input.len() {
-                let next_c = app.input[app.input_idx];
-                app.input_idx += 1;
-                app.input_cursor_position += compute_character_width(next_c);
-            }
-        }
-        Key::Esc => {
-            app.set_current_route_state(Some(ActiveBlock::Empty), Some(ActiveBlock::Library));
-        }
-        Key::Enter => {
-            if let (Some(spotify), Some(user)) = (app.spotify.clone(), app.user.clone()) {
-                let country =
-                    Country::from_str(&user.country.unwrap_or_else(|| "".to_string())).ok();
-                let input_str: String = app.input.iter().collect();
-
-                let album_url_prefix = "https://open.spotify.com/album/";
-
-                if input_str.starts_with(album_url_prefix) {
-                    let album_id = input_str.trim_start_matches(album_url_prefix);
-                    match spotify.album(&album_id) {
-                        Ok(album) => {
-                            let selected_album = SelectedFullAlbum {
-                                album,
-                                selected_index: 0,
-                            };
-
-                            app.selected_album_full = Some(selected_album);
-                            app.album_table_context = AlbumTableContext::Full;
-                            app.push_navigation_stack(
-                                RouteId::AlbumTracks,
-                                ActiveBlock::AlbumTracks,
-                            );
-                        }
-                        Err(e) => {
-                            app.handle_error(e);
-                        }
-                    }
-                    return;
-                }
-
-                let artist_url_prefix = "https://open.spotify.com/artist/";
-
-                if input_str.starts_with(artist_url_prefix) {
-                    let artist_id = input_str.trim_start_matches(artist_url_prefix);
-                    app.get_artist(&artist_id, "");
-                    app.push_navigation_stack(RouteId::Artist, ActiveBlock::ArtistBlock);
-                    return;
-                }
-
-                // Can I run these functions in parellel?
-                match spotify.search_track(&input_str, app.small_search_limit, 0, country) {
-                    Ok(result) => {
-                        app.set_tracks_to_table(result.tracks.items.clone());
-                        app.search_results.tracks = Some(result);
-                    }
-                    Err(e) => {
-                        app.handle_error(e);
-                    }
-                }
-
-                match spotify.search_artist(&input_str, app.small_search_limit, 0, country) {
-                    Ok(result) => {
-                        app.search_results.artists = Some(result);
-                    }
-                    Err(e) => {
-                        app.handle_error(e);
-                    }
-                }
-
-                match spotify.search_album(&input_str, app.small_search_limit, 0, country) {
-                    Ok(result) => {
-                        app.search_results.albums = Some(result);
-                    }
-                    Err(e) => {
-                        app.handle_error(e);
-                    }
-                }
-
-                match spotify.search_playlist(&input_str, app.small_search_limit, 0, country) {
-                    Ok(result) => {
-                        app.search_results.playlists = Some(result);
-                    }
-                    Err(e) => {
-                        app.handle_error(e);
-                    }
-                }
-
-                // On searching for a track, clear the playlist selection
-                app.selected_playlist_index = Some(0);
-                app.push_navigation_stack(RouteId::Search, ActiveBlock::SearchResultBlock);
-            }
-        }
-        Key::Char(c) => {
-            app.input.insert(app.input_idx, c);
-            app.input_idx += 1;
-            app.input_cursor_position += compute_character_width(c);
-        }
-        Key::Backspace | Key::Ctrl('h') => {
-            if !app.input.is_empty() && app.input_idx > 0 {
-                let last_c = app.input.remove(app.input_idx - 1);
-                app.input_idx -= 1;
-                app.input_cursor_position -= compute_character_width(last_c);
-            }
-        }
-        Key::Delete => {
-            if !app.input.is_empty() && app.input_idx < app.input.len() {
-                app.input.remove(app.input_idx);
-            }
-        }
-        _ => {}
-=======
   match key {
     Key::Ctrl('u') => {
       app.input = vec![];
       app.input_idx = 0;
       app.input_cursor_position = 0;
->>>>>>> de12600d
     }
     Key::Ctrl('e') => {
       app.input_idx = app.input.len();
