--- conflicted
+++ resolved
@@ -257,19 +257,15 @@
       String::from("S"),
       String::from("Selected Playlist"),
     ],
-<<<<<<< HEAD
-=======
-    vec!["Delete saved album", "D", "Library -> Albums"],
-    vec!["Delete saved playlist", "D", "Playlist"],
-    vec!["Follow an artist/playlist", "w", "Search result"],
-    vec!["Save (like) album to library", "w", "Search result"],
-    vec!["Play random song in playlist", "S", "Selected Playlist"],
-    vec![
-      "Toggle sort order of podcast episodes",
-      "S",
-      "Selected Show",
-    ],
-    vec!["Add track to queue", "z", "Hovered over track"],
->>>>>>> 4a4006ab
+    vec![
+        String::from("Toggle sort order of podcast episodes"),
+        String::from("S"),
+        String::from("Selected Show"),
+    ],
+    vec![
+        String::from("Add track to queue"),
+        String::from("z"),
+        String::from("Hovered over track"),
+    ],
   ]
 }