--- conflicted
+++ resolved
@@ -298,12 +298,8 @@
   pub album_list_index: usize,
   pub made_for_you_index: usize,
   pub artists_list_index: usize,
-<<<<<<< HEAD
   pub clipboard: Option<Clipboard>,
-=======
   pub shows_list_index: usize,
-  pub clipboard_context: Option<ClipboardContext>,
->>>>>>> eb11470e
   pub help_docs_size: u32,
   pub help_menu_page: u32,
   pub help_menu_max_lines: u32,
